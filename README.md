--- conflicted
+++ resolved
@@ -1,50 +1,27 @@
 # GCNet for Object Detection
 
-<<<<<<< HEAD
 By [Yue Cao](http://yue-cao.me), [Jiarui Xu](http://jerryxu.net), [Stephen Lin](https://scholar.google.com/citations?user=c3PYmxUAAAAJ&hl=en), Fangyun Wei, [Han Hu](https://sites.google.com/site/hanhushomepage/).
 
 This repo is a official implementation of ["GCNet: Non-local Networks Meet Squeeze-Excitation Networks and Beyond"](https://arxiv.org/abs/1904.11492) on COCO object detection based on open-mmlab's [mmdetection](https://github.com/open-mmlab/mmdetection).
-Many thanks to mmdetection for their simple and clean framework.
-=======
-# MMDetection
+Many thanks to mmdetection for their simple and clean framework. 
 
-**News**: We released the technical report on [ArXiv](https://arxiv.org/abs/1906.07155).
+*Update on 2019/07/01*
 
-## Introduction
+The code is refactored. 
+More results are provided and all configs could be found in `configs/gcnet`.
 
-The master branch works with **PyTorch 1.1** or higher.
+**Notes**: Both PyTorch official SyncBN and Apex SyncBN have some stability issues. 
+During training, mAP may drops to zero and back to normal during last few epochs. 
 
-mmdetection is an open source object detection toolbox based on PyTorch. It is
-a part of the open-mmlab project developed by [Multimedia Laboratory, CUHK](http://mmlab.ie.cuhk.edu.hk/).
+*Update on 2019/06/03*
 
-![demo image](demo/coco_test_12510.jpg)
-
-### Major features
-
-- **Modular Design**
-
-  We decompose the detection framework into different components and one can easily construct a customized object detection framework by combining different modules.
-
-- **Support of multiple frameworks out of box**
-
-  The toolbox directly supports popular and contemporary detection frameworks, *e.g.* Faster RCNN, Mask RCNN, RetinaNet, etc.
-
-- **High efficiency**
-
-  All basic bbox and mask operations run on GPUs now. The training speed is faster than or comparable to other codebases, including [Detectron](https://github.com/facebookresearch/Detectron), [maskrcnn-benchmark](https://github.com/facebookresearch/maskrcnn-benchmark) and [SimpleDet](https://github.com/TuSimple/simpledet).
-
-- **State of the art**
-
-  The toolbox stems from the codebase developed by the *MMDet* team, who won [COCO Detection Challenge](http://cocodataset.org/#detection-leaderboard) in 2018, and we keep pushing it forward.
-
-Apart from MMDetection, we also released a library [mmcv](https://github.com/open-mmlab/mmcv) for computer vision research, which is heavily depended on by this toolbox.
->>>>>>> dd260bc8
+GCNet is supported by the official mmdetection repo [here](https://github.com/open-mmlab/mmdetection/tree/master/configs/gcnet). 
+Thanks again for open-mmlab's work on open source projects.
 
 ## Introduction
 
 **GCNet** is initially described in [arxiv](https://arxiv.org/abs/1904.11492). Via absorbing advantages of Non-Local Networks (NLNet) and Squeeze-Excitation Networks (SENet),  GCNet provides a simple, fast and effective approach for global context modeling, which generally outperforms both NLNet and SENet on major benchmarks for various recognition tasks.
 
-<<<<<<< HEAD
 ## Citing GCNet
 
 ```
@@ -55,74 +32,59 @@
   year={2019}
 }
 ```
-=======
-|                    | ResNet   | ResNeXt  | SENet    | VGG      | HRNet |
-|--------------------|:--------:|:--------:|:--------:|:--------:|:-----:|
-| RPN                | ✓        | ✓        | ☐        | ✗        | ✓     |
-| Fast R-CNN         | ✓        | ✓        | ☐        | ✗        | ✓     |
-| Faster R-CNN       | ✓        | ✓        | ☐        | ✗        | ✓     |
-| Mask R-CNN         | ✓        | ✓        | ☐        | ✗        | ✓     |
-| Cascade R-CNN      | ✓        | ✓        | ☐        | ✗        | ✓     |
-| Cascade Mask R-CNN | ✓        | ✓        | ☐        | ✗        | ✓     |
-| SSD                | ✗        | ✗        | ✗        | ✓        | ✗     |
-| RetinaNet          | ✓        | ✓        | ☐        | ✗        | ✓     |
-| GHM                | ✓        | ✓        | ☐        | ✗        | ✓     |
-| Mask Scoring R-CNN | ✓        | ✓        | ☐        | ✗        | ✓     |
-| FCOS               | ✓        | ✓        | ☐        | ✗        | ✓     |
-| Grid R-CNN         | ✓        | ✓        | ☐        | ✗        | ✓     |
-| Hybrid Task Cascade| ✓        | ✓        | ☐        | ✗        | ✓     |
-| Libra R-CNN        | ✓        | ✓        | ☐        | ✗        | ✓     |
-| Guided Anchoring   | ✓        | ✓        | ☐        | ✗        | ✓     |
-
-Other features
-- [x] DCNv2
-- [x] Group Normalization
-- [x] Weight Standardization
-- [x] OHEM
-- [x] Soft-NMS
-- [x] Generalized Attention
-- [x] GCNet
-- [x] Mixed Precision (FP16) Training
->>>>>>> dd260bc8
 
 ## Main Results
 
-| Backbone  |      Model       |    Context     | Lr schd | box AP | mask AP | Download  |
-| :-------: | :--------------: | :------------: | :-----: | :----: | :-----: | :-------: |
-| R-50-FPN  |       Mask       |       -        |   1x    |  37.2  |  33.8   | [model](https://1drv.ms/f/s!AkEXj14LxwVpcEkPyk8YWZVm9fo) |
-|           |                  | GC(c3-c5, r16) |   1x    |  39.4  |  35.7   | [model](https://1drv.ms/f/s!AkEXj14LxwVpbSe8MYcjXToB090) |
-|           |                  | GC(c3-c5, r4)  |   1x    |  39.9  |  36.2   | [model](https://1drv.ms/f/s!AkEXj14LxwVpaiEOLB67my2og3c) |
-| R-101-FPN |       Mask       |       -        |   1x    |  39.8  |  36.0   | [model](https://1drv.ms/f/s!AkEXj14LxwVpcTx0JnBi1tuK4KU) |
-|           |                  | GC(c3-c5, r16) |   1x    |  41.1  |  37.4   | [model](https://1drv.ms/f/s!AkEXj14LxwVpbqlp5GGBiZsoVaU) |
-|           |                  | GC(c3-c5, r4)  |   1x    |  41.7  |  37.6   | [model](https://1drv.ms/f/s!AkEXj14LxwVpa-WTFi9kcyuWB8I) |
-| X-101-FPN |       Mask       |       -        |   1x    |  41.2  |  37.3   | [model](https://1drv.ms/f/s!AkEXj14LxwVpcgwQlf8ok6IZahc) |
-|           |                  | GC(c3-c5, r16) |   1x    |  42.4  |  38.0   | [model](https://1drv.ms/f/s!AkEXj14LxwVpb_4H8Q_bsmHZP7c) |
-|           |                  | GC(c3-c5, r4)  |   1x    |  42.9  |  38.5   | [model](https://1drv.ms/f/s!AkEXj14LxwVpbLZR1Wu2JjMNyW0) |
-| X-101-FPN |   Cascade Mask   |       -        |   1x    |  44.7  |  38.3   | [model](https://1drv.ms/f/s!Ak5O6Kz9hYOghnGJIdfM2fWlBsMR) |
-|           |                  | GC(c3-c5, r16) |   1x    |  45.9  |  39.3   | [model](https://1drv.ms/f/s!Ak5O6Kz9hYOghm7gwd5yd4ZX-Dub) |
-|           |                  | GC(c3-c5, r4)  |   1x    |  46.5  |  39.7   | [model](https://1drv.ms/f/s!Ak5O6Kz9hYOghk9roKJSNNpJGGsE) |
-| X-101-FPN | DCN Cascade Mask |       -        |   1x    |  47.1  |  40.4   | [model](https://1drv.ms/f/s!Ak5O6Kz9hYOghmw3k3L6SbKl84Ex) |
-|           |                  | GC(c3-c5, r16) |   1x    |  47.9  |  40.9   | [model](https://1drv.ms/f/s!Ak5O6Kz9hYOghm98OS64BAt0ZuOo) |
-|           |                  | GC(c3-c5, r4)  |   1x    |  47.9  |  40.8   | [model](https://1drv.ms/f/s!Ak5O6Kz9hYOghlHmLvwSeF43ZISq) |
-
+|  Backbone |       Model      | Backbone Norm |       Heads      |     Context    | Lr schd | Mem (GB) | Train time (s/iter) | Inf time (fps) | box AP | mask AP | Download |
+|:---------:|:----------------:|:-------------:|:----------------:|:--------------:|:-------:|:--------:|:-------------------:|:--------------:|:------:|:-------:|:--------:|
+|  R-50-FPN |       Mask       |     fixBN     |    2fc(w/o BN)   |        -       |    1x   |    3.9   |        0.453        |      10.6      |  37.3  |   34.2  | [model]()|
+|  R-50-FPN |       Mask       |     fixBN     |    2fc(w/o BN)   | GC(c3-c5, r16) |    1x   |    4.5   |        0.533        |      10.1      |  38.5  |   35.1  | [model]()|
+|  R-50-FPN |       Mask       |     fixBN     |    2fc(w/o BN)   |  GC(c3-c5, r4) |    1x   |    4.6   |        0.533        |       9.9      |  38.9  |   35.5  | [model]()|
+|  R-50-FPN |       Mask       |     fixBN     |    2fc(w/o BN)   |        -       |    2x   |     -    |          -          |        -       |  38.2  |   34.9  | [model]()|
+|  R-50-FPN |       Mask       |     fixBN     |    2fc(w/o BN)   | GC(c3-c5, r16) |    2x   |     -    |          -          |        -       |  39.7  |   36.1  | [model]()|
+|  R-50-FPN |       Mask       |     fixBN     |    2fc(w/o BN)   |  GC(c3-c5, r4) |    2x   |     -    |          -          |        -       |  40.0  |   36.2  | [model]()|
+|  R-50-FPN |       Mask       |     SyncBN    |    2fc(w/o BN)   |        -       |    1x   |    3.9   |        0.543        |      10.2      |  37.2  |   33.8  | [model]()|
+|  R-50-FPN |       Mask       |     SyncBN    |    2fc(w/o BN)   | GC(c3-c5, r16) |    1x   |    4.5   |        0.547        |       9.9      |  39.4  |   35.7  | [model]()|
+|  R-50-FPN |       Mask       |     SyncBN    |    2fc(w/o BN)   |  GC(c3-c5, r4) |    1x   |    4.6   |        0.603        |       9.4      |  39.9  |   36.2  | [model]()|
+|  R-50-FPN |       Mask       |     SyncBN    |    2fc(w/o BN)   |        -       |    2x   |    3.9   |        0.543        |      10.2      |  37.7  |   34.3  | [model]()|
+|  R-50-FPN |       Mask       |     SyncBN    |    2fc(w/o BN)   | GC(c3-c5, r16) |    2x   |    4.5   |        0.547        |       9.9      |  39.7  |   36.0  | [model]()|
+|  R-50-FPN |       Mask       |     SyncBN    |    2fc(w/o BN)   |  GC(c3-c5, r4) |    2x   |    4.6   |        0.603        |       9.4      |  40.2  |   36.3  | [model]()|
+|  R-50-FPN |       Mask       |     SyncBN    | 4conv1fc(SyncBN) |        -       |    1x   |     -    |          -          |        -       |  38.8  |   34.6  | [model]()|
+|  R-50-FPN |       Mask       |     SyncBN    | 4conv1fc(SyncBN) | GC(c3-c5, r16) |    1x   |     -    |          -          |        -       |  41.0  |   36.5  | [model]()|
+|  R-50-FPN |       Mask       |     SyncBN    | 4conv1fc(SyncBN) |  GC(c3-c5, r4) |    1x   |     -    |          -          |        -       |  41.4  |   37.0  | [model]()|
+| R-101-FPN |       Mask       |     fixBN     |    2fc(w/o BN)   |        -       |    1x   |    5.8   |        0.571        |       9.5      |  39.4  |   35.9  | [model]()|
+| R-101-FPN |       Mask       |     fixBN     |    2fc(w/o BN)   | GC(c3-c5, r16) |    1x   |    7.0   |        0.731        |       8.6      |  40.8  |   37.0  | [model]()|
+| R-101-FPN |       Mask       |     fixBN     |    2fc(w/o BN)   |  GC(c3-c5, r4) |    1x   |    7.1   |        0.747        |       8.6      |  40.8  |   36.9  | [model]()|
+| R-101-FPN |       Mask       |     SyncBN    |    2fc(w/o BN)   |        -       |    1x   |    5.8   |        0.665        |       9.2      |  39.8  |   36.0  | [model]()|
+| R-101-FPN |       Mask       |     SyncBN    |    2fc(w/o BN)   | GC(c3-c5, r16) |    1x   |    7.0   |        0.778        |       9.0      |  41.1  |   37.4  | [model]()|
+| R-101-FPN |       Mask       |     SyncBN    |    2fc(w/o BN)   |  GC(c3-c5, r4) |    1x   |    7.1   |        0.786        |       8.9      |  41.7  |   37.6  | [model]()|
+| X-101-FPN |       Mask       |     SyncBN    |    2fc(w/o BN)   |        -       |    1x   |    7.1   |        0.912        |       8.5      |  41.2  |   37.3  | [model]()|
+| X-101-FPN |       Mask       |     SyncBN    |    2fc(w/o BN)   | GC(c3-c5, r16) |    1x   |    8.2   |        1.055        |       7.7      |  42.4  |   38.0  | [model]()|
+| X-101-FPN |       Mask       |     SyncBN    |    2fc(w/o BN)   |  GC(c3-c5, r4) |    1x   |    8.3   |        1.037        |       7.6      |  42.9  |   38.5  | [model]()|
+| X-101-FPN |   Cascade Mask   |     SyncBN    |    2fc(w/o BN)   |        -       |    1x   |     -    |          -          |        -       |  44.7  |   38.3  | [model]()|
+| X-101-FPN |   Cascade Mask   |     SyncBN    |    2fc(w/o BN)   | GC(c3-c5, r16) |    1x   |     -    |          -          |        -       |  45.9  |   39.3  | [model]()|
+| X-101-FPN |   Cascade Mask   |     SyncBN    |    2fc(w/o BN)   |  GC(c3-c5, r4) |    1x   |     -    |          -          |        -       |  46.5  |   39.7  | [model]()|
+| X-101-FPN | DCN Cascade Mask |     SyncBN    |    2fc(w/o BN)   |        -       |    1x   |     -    |          -          |        -       |  47.1  |   40.4  | [model]()|
+| X-101-FPN | DCN Cascade Mask |     SyncBN    |    2fc(w/o BN)   | GC(c3-c5, r16) |    1x   |     -    |          -          |        -       |  47.9  |   40.9  | [model]()|
+| X-101-FPN | DCN Cascade Mask |     SyncBN    |    2fc(w/o BN)   |  GC(c3-c5, r4) |    1x   |     -    |          -          |        -       |  47.9  |   40.8  | [model]()|
 **Notes:**
 
 - `GC` denotes Global Context (GC) block is inserted after 1x1 conv of backbone. 
 - `DCN` denotes replace 3x3 conv with 3x3 Deformable Convolution in `c3-c5` stages of backbone.
 - `r4` and `r16` denote ratio 4 and ratio 16 in GC block respectively. 
+- Some of models are trained on 4 GPUs with 4 images on each GPU.
 
-<<<<<<< HEAD
 ## Requirements
 
 - Linux(tested on Ubuntu 16.04)
 - Python 3.6+
-- PyTorch 1.0.0
+- PyTorch 1.1.0
 - Cython
 - [apex](https://github.com/NVIDIA/apex) (Sync BN)
 
 ## Install
 
-a. Install PyTorch 1.0 and torchvision following the [official instructions](https://pytorch.org/).
+a. Install PyTorch 1.1 and torchvision following the [official instructions](https://pytorch.org/).
 
 b. Install latest apex with CUDA and C++ extensions following this [instructions](https://github.com/NVIDIA/apex#quick-start). 
 The [Sync BN](https://nvidia.github.io/apex/parallel.html#apex.parallel.SyncBatchNorm) implemented by apex is required.
@@ -163,7 +125,7 @@
 ### Software environment
 
 - Python 3.6.7
-- PyTorch 1.0.0
+- PyTorch 1.1.0
 - CUDA 9.0
 - CUDNN 7.0
 - NCCL 2.3.5
@@ -195,40 +157,4 @@
 
 - --gpus: number of GPU used for evaluation
 - --out: output file name, usually ends wiht `.pkl`
-- --eval: type of evaluation need, for mask-rcnn, `bbox segm` would evaluate both bounding box and mask AP. 
-=======
-## Get Started
-
-Please see [GETTING_STARTED.md](GETTING_STARTED.md) for the basic usage of MMDetection.
-
-## Contributing
-
-We appreciate all contributions to improve MMDetection. Please refer to [CONTRIBUTING.md](CONTRIBUTING.md) for the contributing guideline.
-
-## Acknowledgement
-
-MMDetection is an open source project that is contributed by researchers and engineers from various colledges and companies. We appreciate all the contributors who implement their methods or add new features, as well as users who give valuable feedbacks.
-We wish that the toolbox and benchmark could serve the growing research community by providing a flexible toolkit to reimplement existing methods and develop their own new detectors.
-
-
-## Citation
-
-If you use this toolbox or benchmark in your research, please cite this project.
-
-```
-@article{mmdetection,
-  title   = {{MMDetection}: Open MMLab Detection Toolbox and Benchmark},
-  author  = {Kai Chen, Jiaqi Wang, Jiangmiao Pang, Yuhang Cao, Yu Xiong, Xiaoxiao Li,
-             Shuyang Sun, Wansen Feng, Ziwei Liu, Jiarui Xu, Zheng Zhang, Dazhi Cheng,
-             Chenchen Zhu, Tianheng Cheng, Qijie Zhao, Buyu Li, Xin Lu, Rui Zhu, Yue Wu,
-             Jifeng Dai, Jingdong Wang, Jianping Shi, Wanli Ouyang, Chen Change Loy, Dahua Lin},
-  journal = {arXiv preprint arXiv:1906.07155},
-  year    = {2019}
-}
-```
-
-
-## Contact
-
-This repo is currently maintained by Kai Chen ([@hellock](http://github.com/hellock)), Jiangmiao Pang ([@OceanPang](https://github.com/OceanPang)), Jiaqi Wang ([@myownskyW7](https://github.com/myownskyW7)) and Yuhang Cao ([@yhcao6](https://github.com/yhcao6)).
->>>>>>> dd260bc8
+- --eval: type of evaluation need, for mask-rcnn, `bbox segm` would evaluate both bounding box and mask AP. 