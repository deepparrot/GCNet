import math

import torch.nn as nn

from mmdet.ops import DeformConv, ModulatedDeformConv, ContextBlock2d
from .resnet import Bottleneck as _Bottleneck
from .resnet import ResNet
from ..registry import BACKBONES
from ..utils import build_conv_layer, build_norm_layer


class Bottleneck(_Bottleneck):

    def __init__(self, inplanes, planes, groups=1, base_width=4, **kwargs):
        """Bottleneck block for ResNeXt.
        If style is "pytorch", the stride-two layer is the 3x3 conv layer,
        if it is "caffe", the stride-two layer is the first 1x1 conv layer.
        """
        super(Bottleneck, self).__init__(inplanes, planes, **kwargs)

        if groups == 1:
            width = self.planes
        else:
            width = math.floor(self.planes * (base_width / 64)) * groups

        self.norm1_name, norm1 = build_norm_layer(
            self.norm_cfg, width, postfix=1)
        self.norm2_name, norm2 = build_norm_layer(
            self.norm_cfg, width, postfix=2)
        self.norm3_name, norm3 = build_norm_layer(
            self.norm_cfg, self.planes * self.expansion, postfix=3)

        self.conv1 = build_conv_layer(
            self.conv_cfg,
            self.inplanes,
            width,
            kernel_size=1,
            stride=self.conv1_stride,
            bias=False)
        self.add_module(self.norm1_name, norm1)
        fallback_on_stride = False
        self.with_modulated_dcn = False
        if self.with_dcn:
            fallback_on_stride = self.dcn.get('fallback_on_stride', False)
            self.with_modulated_dcn = self.dcn.get('modulated', False)
        if not self.with_dcn or fallback_on_stride:
            self.conv2 = build_conv_layer(
                self.conv_cfg,
                width,
                width,
                kernel_size=3,
                stride=self.conv2_stride,
                padding=self.dilation,
                dilation=self.dilation,
                groups=groups,
                bias=False)
        else:
            assert self.conv_cfg is None, 'conv_cfg must be None for DCN'
            groups = self.dcn.get('groups', 1)
            deformable_groups = self.dcn.get('deformable_groups', 1)
            if not self.with_modulated_dcn:
                conv_op = DeformConv
                offset_channels = 18
            else:
                conv_op = ModulatedDeformConv
                offset_channels = 27
            self.conv2_offset = nn.Conv2d(
                width,
                deformable_groups * offset_channels,
                kernel_size=3,
                stride=self.conv2_stride,
                padding=self.dilation,
                dilation=self.dilation)
            self.conv2 = conv_op(
                width,
                width,
                kernel_size=3,
                stride=self.conv2_stride,
                padding=self.dilation,
                dilation=self.dilation,
                groups=groups,
                deformable_groups=deformable_groups,
                bias=False)
        self.add_module(self.norm2_name, norm2)
        self.conv3 = build_conv_layer(
            self.conv_cfg,
            width,
            self.planes * self.expansion,
            kernel_size=1,
            bias=False)
        self.add_module(self.norm3_name, norm3)


def make_res_layer(block,
                   inplanes,
                   planes,
                   blocks,
                   stride=1,
                   dilation=1,
                   groups=1,
                   base_width=4,
                   style='pytorch',
                   with_cp=False,
<<<<<<< HEAD
                   normalize=dict(type='BN'),
                   dcn=None,
                   ct=None):
=======
                   conv_cfg=None,
                   norm_cfg=dict(type='BN'),
                   dcn=None,
                   gcb=None):
>>>>>>> dd260bc8
    downsample = None
    if stride != 1 or inplanes != planes * block.expansion:
        downsample = nn.Sequential(
            build_conv_layer(
                conv_cfg,
                inplanes,
                planes * block.expansion,
                kernel_size=1,
                stride=stride,
                bias=False),
            build_norm_layer(norm_cfg, planes * block.expansion)[1],
        )

    layers = []
    layers.append(
        block(
            inplanes=inplanes,
            planes=planes,
            stride=stride,
            dilation=dilation,
            downsample=downsample,
            groups=groups,
            base_width=base_width,
            style=style,
            with_cp=with_cp,
<<<<<<< HEAD
            normalize=normalize,
            dcn=dcn,
            ct=ct))
=======
            conv_cfg=conv_cfg,
            norm_cfg=norm_cfg,
            dcn=dcn,
            gcb=gcb))
>>>>>>> dd260bc8
    inplanes = planes * block.expansion
    for i in range(1, blocks):
        layers.append(
            block(
                inplanes=inplanes,
                planes=planes,
                stride=1,
                dilation=dilation,
                groups=groups,
                base_width=base_width,
                style=style,
                with_cp=with_cp,
<<<<<<< HEAD
                normalize=normalize,
                dcn=dcn,
                ct=ct))
=======
                conv_cfg=conv_cfg,
                norm_cfg=norm_cfg,
                dcn=dcn,
                gcb=gcb))
>>>>>>> dd260bc8

    return nn.Sequential(*layers)


@BACKBONES.register_module
class ResNeXt(ResNet):
    """ResNeXt backbone.

    Args:
        depth (int): Depth of resnet, from {18, 34, 50, 101, 152}.
        num_stages (int): Resnet stages, normally 4.
        groups (int): Group of resnext.
        base_width (int): Base width of resnext.
        strides (Sequence[int]): Strides of the first block of each stage.
        dilations (Sequence[int]): Dilation of each stage.
        out_indices (Sequence[int]): Output from which stages.
        style (str): `pytorch` or `caffe`. If set to "pytorch", the stride-two
            layer is the 3x3 conv layer, otherwise the stride-two layer is
            the first 1x1 conv layer.
        frozen_stages (int): Stages to be frozen (all param fixed). -1 means
            not freezing any parameters.
        norm_cfg (dict): dictionary to construct and config norm layer.
        norm_eval (bool): Whether to set norm layers to eval mode, namely,
            freeze running stats (mean and var). Note: Effect on Batch Norm
            and its variants only.
        with_cp (bool): Use checkpoint or not. Using checkpoint will save some
            memory while slowing down the training speed.
        zero_init_residual (bool): whether to use zero init for last norm layer
            in resblocks to let them behave as identity.
    """

    arch_settings = {
        50: (Bottleneck, (3, 4, 6, 3)),
        101: (Bottleneck, (3, 4, 23, 3)),
        152: (Bottleneck, (3, 8, 36, 3))
    }

    def __init__(self, groups=1, base_width=4, **kwargs):
        super(ResNeXt, self).__init__(**kwargs)
        self.groups = groups
        self.base_width = base_width

        self.inplanes = 64
        self.res_layers = []
        for i, num_blocks in enumerate(self.stage_blocks):
            stride = self.strides[i]
            dilation = self.dilations[i]
            dcn = self.dcn if self.stage_with_dcn[i] else None
<<<<<<< HEAD
            ct = self.ct if self.stage_with_ct[i] else None
=======
            gcb = self.gcb if self.stage_with_gcb[i] else None
>>>>>>> dd260bc8
            planes = 64 * 2**i
            res_layer = make_res_layer(
                self.block,
                self.inplanes,
                planes,
                num_blocks,
                stride=stride,
                dilation=dilation,
                groups=self.groups,
                base_width=self.base_width,
                style=self.style,
                with_cp=self.with_cp,
<<<<<<< HEAD
                normalize=self.normalize,
                dcn=dcn,
                ct=ct)
=======
                conv_cfg=self.conv_cfg,
                norm_cfg=self.norm_cfg,
                dcn=dcn,
                gcb=gcb)
>>>>>>> dd260bc8
            self.inplanes = planes * self.block.expansion
            layer_name = 'layer{}'.format(i + 1)
            self.add_module(layer_name, res_layer)
            self.res_layers.append(layer_name)

        self._freeze_stages()<|MERGE_RESOLUTION|>--- conflicted
+++ resolved
@@ -2,7 +2,7 @@
 
 import torch.nn as nn
 
-from mmdet.ops import DeformConv, ModulatedDeformConv, ContextBlock2d
+from mmdet.ops import DeformConv, ModulatedDeformConv
 from .resnet import Bottleneck as _Bottleneck
 from .resnet import ResNet
 from ..registry import BACKBONES
@@ -101,16 +101,10 @@
                    base_width=4,
                    style='pytorch',
                    with_cp=False,
-<<<<<<< HEAD
-                   normalize=dict(type='BN'),
-                   dcn=None,
-                   ct=None):
-=======
                    conv_cfg=None,
                    norm_cfg=dict(type='BN'),
                    dcn=None,
                    gcb=None):
->>>>>>> dd260bc8
     downsample = None
     if stride != 1 or inplanes != planes * block.expansion:
         downsample = nn.Sequential(
@@ -136,16 +130,10 @@
             base_width=base_width,
             style=style,
             with_cp=with_cp,
-<<<<<<< HEAD
-            normalize=normalize,
-            dcn=dcn,
-            ct=ct))
-=======
             conv_cfg=conv_cfg,
             norm_cfg=norm_cfg,
             dcn=dcn,
             gcb=gcb))
->>>>>>> dd260bc8
     inplanes = planes * block.expansion
     for i in range(1, blocks):
         layers.append(
@@ -158,16 +146,10 @@
                 base_width=base_width,
                 style=style,
                 with_cp=with_cp,
-<<<<<<< HEAD
-                normalize=normalize,
-                dcn=dcn,
-                ct=ct))
-=======
                 conv_cfg=conv_cfg,
                 norm_cfg=norm_cfg,
                 dcn=dcn,
                 gcb=gcb))
->>>>>>> dd260bc8
 
     return nn.Sequential(*layers)
 
@@ -216,11 +198,7 @@
             stride = self.strides[i]
             dilation = self.dilations[i]
             dcn = self.dcn if self.stage_with_dcn[i] else None
-<<<<<<< HEAD
-            ct = self.ct if self.stage_with_ct[i] else None
-=======
             gcb = self.gcb if self.stage_with_gcb[i] else None
->>>>>>> dd260bc8
             planes = 64 * 2**i
             res_layer = make_res_layer(
                 self.block,
@@ -233,16 +211,10 @@
                 base_width=self.base_width,
                 style=self.style,
                 with_cp=self.with_cp,
-<<<<<<< HEAD
-                normalize=self.normalize,
-                dcn=dcn,
-                ct=ct)
-=======
                 conv_cfg=self.conv_cfg,
                 norm_cfg=self.norm_cfg,
                 dcn=dcn,
                 gcb=gcb)
->>>>>>> dd260bc8
             self.inplanes = planes * self.block.expansion
             layer_name = 'layer{}'.format(i + 1)
             self.add_module(layer_name, res_layer)
